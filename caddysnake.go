// Caddy plugin to serve Python apps.
package caddysnake

// #cgo pkg-config: python3-embed
// #include "caddysnake.h"
import "C"
import (
	_ "embed"
	"errors"
	"fmt"
	"io"
	"net"
	"net/http"
	"net/textproto"
	"net/url"
	"os"
	"path/filepath"
	"reflect"
	"regexp"
<<<<<<< HEAD
	"runtime/pprof"
=======
>>>>>>> 52d7dec0
	"strconv"
	"strings"
	"sync"
	"sync/atomic"
	"time"
	"unsafe"

	"github.com/caddyserver/caddy/v2"
	"github.com/caddyserver/caddy/v2/caddyconfig/caddyfile"
	"github.com/caddyserver/caddy/v2/caddyconfig/httpcaddyfile"
	"github.com/caddyserver/caddy/v2/modules/caddyhttp"
	"github.com/gorilla/websocket"
	"go.uber.org/zap"

	// debug on Linux
	_ "github.com/ianlancetaylor/cgosymbolizer"
)

//go:embed caddysnake.py
var caddysnake_py string

var SIZE_OF_CHAR_POINTER = unsafe.Sizeof((*C.char)(nil))
var SIZE_OF_INT_POINTER = unsafe.Sizeof(C.int(0))

// MapKeyVal wraps the same structure defined in the C layer
type MapKeyVal struct {
	m           *C.MapKeyVal
	baseHeaders uintptr
	baseValues  uintptr
}

func NewMapKeyVal(count int) *MapKeyVal {
	m := C.MapKeyVal_new(C.size_t(count))
	return &MapKeyVal{
		m:           m,
		baseHeaders: uintptr(unsafe.Pointer(m.keys)),
		baseValues:  uintptr(unsafe.Pointer(m.values)),
	}
}

func NewMapKeyValFromSource(m *C.MapKeyVal) *MapKeyVal {
	return &MapKeyVal{
		m:           m,
		baseHeaders: uintptr(unsafe.Pointer(m.keys)),
		baseValues:  uintptr(unsafe.Pointer(m.values)),
	}
}

func (m *MapKeyVal) Cleanup() {
	if m.m != nil {
		C.MapKeyVal_free(m.m)
	}
}

func (m *MapKeyVal) Append(k, v string) {
	// Replicate the function MapKeyVal_append to avoid a CGO call
	if m.m == nil || m.m.length == m.m.capacity {
		panic("Maximum capacity reached")
	}
	pos := uintptr(m.m.length)
	*(**C.char)(unsafe.Pointer(m.baseHeaders + pos*SIZE_OF_CHAR_POINTER)) = C.CString(k)
	*(**C.char)(unsafe.Pointer(m.baseValues + pos*SIZE_OF_CHAR_POINTER)) = C.CString(v)
	m.m.length++
}

func (m *MapKeyVal) Get(pos int) (string, string) {
	if pos < 0 || pos > int(m.m.capacity) {
		panic("Expected pos to be within limits")
	}
	headerNamePtr := unsafe.Pointer(uintptr(unsafe.Pointer(m.m.keys)) + uintptr(pos)*SIZE_OF_CHAR_POINTER)
	headerValuePtr := unsafe.Pointer(uintptr(unsafe.Pointer(m.m.values)) + uintptr(pos)*SIZE_OF_CHAR_POINTER)
	headerName := *(**C.char)(headerNamePtr)
	headerValue := *(**C.char)(headerValuePtr)

	headerNameLenPtr := unsafe.Pointer(uintptr(unsafe.Pointer(m.m.keysLen)) + uintptr(pos)*SIZE_OF_INT_POINTER)
	headerValueLenPtr := unsafe.Pointer(uintptr(unsafe.Pointer(m.m.valuesLen)) + uintptr(pos)*SIZE_OF_INT_POINTER)
	headerNameLen := int(*(*C.int)(headerNameLenPtr))
	headerValueLen := int(*(*C.int)(headerValueLenPtr))

	hdr := reflect.StringHeader{
		Data: uintptr(unsafe.Pointer(headerName)),
		Len:  headerNameLen,
	}
	headerNameStr := *(*string)(unsafe.Pointer(&hdr))

	hdr2 := reflect.StringHeader{
		Data: uintptr(unsafe.Pointer(headerValue)),
		Len:  headerValueLen,
	}
	headerValueStr := *(*string)(unsafe.Pointer(&hdr2))

	return headerNameStr, headerValueStr
}

func (m *MapKeyVal) Len() int {
	if m.m == nil {
		return 0
	}
	return int(m.m.length)
}

func (m *MapKeyVal) Capacity() int {
	if m.m == nil {
		return 0
	}
	return int(m.m.capacity)
}

// AppServer defines the interface to interacting with a WSGI or ASGI server
type AppServer interface {
	Cleanup() error
	HandleRequest(w http.ResponseWriter, r *http.Request) error
}

// CaddySnake module that communicates with a Python app
type CaddySnake struct {
	ModuleWsgi string `json:"module_wsgi,omitempty"`
	ModuleAsgi string `json:"module_asgi,omitempty"`
	Lifespan   string `json:"lifespan,omitempty"`
	WorkingDir string `json:"working_dir,omitempty"`
	VenvPath   string `json:"venv_path,omitempty"`
	logger     *zap.Logger
	app        AppServer
}

// UnmarshalCaddyfile implements caddyfile.Unmarshaler.
func (f *CaddySnake) UnmarshalCaddyfile(d *caddyfile.Dispenser) error {
	for d.Next() {
		args := d.RemainingArgs()
		if len(args) == 1 {
			f.ModuleWsgi = args[0]
		} else if len(args) == 0 {
			for nesting := d.Nesting(); d.NextBlock(nesting); {
				switch d.Val() {
				case "module_asgi":
					if !d.Args(&f.ModuleAsgi) {
						return d.Errf("expected exactly one argument for module_asgi")
					}
				case "module_wsgi":
					if !d.Args(&f.ModuleWsgi) {
						return d.Errf("expected exactly one argument for module_wsgi")
					}
				case "lifespan":
					if !d.Args(&f.Lifespan) || (f.Lifespan != "on" && f.Lifespan != "off") {
						return d.Errf("expected exactly one argument for lifespan: on|off")
					}
				case "working_dir":
					if !d.Args(&f.WorkingDir) {
						return d.Errf("expected exactly one argument for working_dir")
					}
				case "venv":
					if !d.Args(&f.VenvPath) {
						return d.Errf("expected exactly one argument for venv")
					}
				default:
					return d.Errf("unknown subdirective: %s", d.Val())
				}
			}
		} else {
			return d.ArgErr()
		}
	}
	return nil
}

// CaddyModule returns the Caddy module information.
func (CaddySnake) CaddyModule() caddy.ModuleInfo {
	return caddy.ModuleInfo{
		ID:  "http.handlers.python",
		New: func() caddy.Module { return new(CaddySnake) },
	}
}

// Provision sets up the module.
func (f *CaddySnake) Provision(ctx caddy.Context) error {
	f.logger = ctx.Logger(f)
	if f.ModuleWsgi != "" {
		w, err := NewWsgi(f.ModuleWsgi, f.WorkingDir, f.VenvPath)
		if err != nil {
			return err
		}
		if f.Lifespan != "" {
			f.logger.Warn("lifespan is only used in ASGI mode", zap.String("lifespan", f.Lifespan))
		}
		f.logger.Info("imported wsgi app", zap.String("module_wsgi", f.ModuleWsgi), zap.String("working_dir", f.WorkingDir), zap.String("venv_path", f.VenvPath))
		f.app = w
	} else if f.ModuleAsgi != "" {
		var err error
		f.app, err = NewAsgi(f.ModuleAsgi, f.WorkingDir, f.VenvPath, f.Lifespan == "on", f.logger)
		if err != nil {
			return err
		}
		f.logger.Info("imported asgi app", zap.String("module_asgi", f.ModuleAsgi), zap.String("working_dir", f.WorkingDir), zap.String("venv_path", f.VenvPath))
	} else {
		return errors.New("asgi or wsgi app needs to be specified")
	}
	return nil
}

// Validate implements caddy.Validator.
func (m *CaddySnake) Validate() error {
	return nil
}

// Cleanup frees resources uses by module
func (m *CaddySnake) Cleanup() error {
	if m != nil && m.app != nil {
		m.logger.Info("cleaning up module")
		return m.app.Cleanup()
	}
	return nil
}

// ServeHTTP implements caddyhttp.MiddlewareHandler.
func (f CaddySnake) ServeHTTP(w http.ResponseWriter, r *http.Request, next caddyhttp.Handler) error {
	if err := f.app.HandleRequest(w, r); err != nil {
		return err
	}
	return next.ServeHTTP(w, r)
}

// Interface guards
var (
	_ caddy.Provisioner           = (*CaddySnake)(nil)
	_ caddy.Validator             = (*CaddySnake)(nil)
	_ caddy.CleanerUpper          = (*CaddySnake)(nil)
	_ caddyhttp.MiddlewareHandler = (*CaddySnake)(nil)
	_ caddyfile.Unmarshaler       = (*CaddySnake)(nil)
)

func parsePythonDirective(h httpcaddyfile.Helper) (caddyhttp.MiddlewareHandler, error) {
	var app CaddySnake
	if err := app.UnmarshalCaddyfile(h.Dispenser); err != nil {
		return nil, err
	}
	return app, nil
}

// WsgiResponse holds the response from the WSGI app
type WsgiResponse struct {
	statusCode C.int
	headers    *C.MapKeyVal
	body       *C.char
	bodySize   C.size_t
}

func (r *WsgiResponse) Write(w http.ResponseWriter) {
	if r.headers != nil {
		resultHeaders := NewMapKeyValFromSource(r.headers)
		defer resultHeaders.Cleanup()

		for i := 0; i < resultHeaders.Len(); i++ {
			k, v := resultHeaders.Get(i)
			w.Header().Add(k, v)
		}
	}

	w.WriteHeader(int(r.statusCode))

	if r.body != nil {
		defer C.free(unsafe.Pointer(r.body))
		bodyBytes := C.GoBytes(unsafe.Pointer(r.body), C.int(r.bodySize))
		w.Write(bodyBytes)
	} else if r.statusCode == 500 {
		w.Write([]byte("Internal Server Error"))
	}
}

// WsgiGlobalState holds the global state for all requests to WSGI apps
type WsgiGlobalState struct {
	sync.RWMutex
	requestCounter int64
	handlers       map[int64]chan WsgiResponse
}

// Request creates a new request handler and returns its ID
func (s *WsgiGlobalState) Request() int64 {
	s.Lock()
	defer s.Unlock()
	s.requestCounter++
	s.handlers[s.requestCounter] = make(chan WsgiResponse)
	return s.requestCounter
}

// Response sends the response to the channel and closes it
func (s *WsgiGlobalState) Response(requestID int64, response WsgiResponse) {
	s.RLock()
	ch := s.handlers[requestID]
	s.RUnlock()
	ch <- response
}

// WaitResponse waits for the response from the channel and returns it
func (s *WsgiGlobalState) WaitResponse(requestID int64) WsgiResponse {
	s.RLock()
	ch := s.handlers[requestID]
	s.RUnlock()
	response := <-ch
	close(ch)
	s.Lock()
	delete(s.handlers, requestID)
	s.Unlock()
	return response
}

var (
	wsgiState     *WsgiGlobalState
	wsgiStateOnce sync.Once
)

func initWsgi() {
	wsgiStateOnce.Do(func() {
		wsgiState = &WsgiGlobalState{
			handlers:       make(map[int64]chan WsgiResponse),
			requestCounter: 0,
		}
	})
}

func init() {
<<<<<<< HEAD
	cpu_profile, _ := os.Create("cpu_profile.pprof")
	pprof.StartCPUProfile(cpu_profile)
	go func() {
		time.Sleep(time.Minute)
		pprof.StopCPUProfile()
	}()
=======
>>>>>>> 52d7dec0
	initPythonMainThread()
	caddy.RegisterModule(CaddySnake{})
	httpcaddyfile.RegisterHandlerDirective("python", parsePythonDirective)
	initWsgi()
	initAsgi()
}

// findSitePackagesInVenv searches for the site-packages directory in a given venv.
// It returns the absolute path to the site-packages directory if found, or an error otherwise.
func findSitePackagesInVenv(venvPath string) (string, error) {
	libPath := filepath.Join(venvPath, "lib")
	pythonDir, err := findPythonDirectory(libPath)
	if err != nil {
		return "", err
	}
	sitePackagesPath := filepath.Join(libPath, pythonDir, "site-packages")
	fileInfo, err := os.Stat(sitePackagesPath)
	if err != nil {
		if os.IsNotExist(err) {
			return "", fmt.Errorf("site-packages directory does not exist in: %s", sitePackagesPath)
		}
		return "", err
	}
	if !fileInfo.IsDir() {
		return "", fmt.Errorf("found site-packages is not a directory: %s", sitePackagesPath)
	}
	return sitePackagesPath, nil
}

// findWorkingDirectory checks if the directory exists and returns the absolute path
func findWorkingDirectory(workingDir string) (string, error) {
	workingDirAbs, err := filepath.Abs(workingDir)
	if err != nil {
		return "", err
	}
	fileInfo, err := os.Stat(workingDirAbs)
	if err != nil {
		if os.IsNotExist(err) {
			return "", fmt.Errorf("working_dir directory does not exist in: %s", workingDirAbs)
		}
		return "", err
	}
	if !fileInfo.IsDir() {
		return "", fmt.Errorf("working_dir is not a directory: %s", workingDirAbs)
	}
	return workingDirAbs, nil
}

// findPythonDirectory searches for a directory that matches "python3.*" inside the given libPath.
func findPythonDirectory(libPath string) (string, error) {
	var pythonDir string
	found := false
	filepath.Walk(libPath, func(path string, info os.FileInfo, err error) error {
		if err != nil {
			return err
		}
		if !info.IsDir() || found {
			return nil
		}
		matched, _ := regexp.MatchString(`python3\..*`, info.Name())
		if matched {
			pythonDir = info.Name()
			found = true
			// Use an error to stop walking the directory tree
			return errors.New("python directory found")
		}
		return nil
	})
	if !found || pythonDir == "" {
		return "", errors.New("unable to find a python3.* directory in the venv")
	}
	return pythonDir, nil
}

// Wsgi stores a reference to a Python Wsgi application
type Wsgi struct {
	app         *C.WsgiApp
	wsgiPattern string
}

var wsgiAppCache map[string]*Wsgi = map[string]*Wsgi{}

// NewWsgi imports a WSGI app
func NewWsgi(wsgiPattern, workingDir, venvPath string) (*Wsgi, error) {
	wsgiState.Lock()
	defer wsgiState.Unlock()

	if app, ok := wsgiAppCache[wsgiPattern]; ok {
		return app, nil
	}

	moduleApp := strings.Split(wsgiPattern, ":")
	if len(moduleApp) != 2 {
		return nil, errors.New("expected pattern $(MODULE_NAME):$(VARIABLE_NAME)")
	}
	moduleName := C.CString(moduleApp[0])
	defer C.free(unsafe.Pointer(moduleName))
	appName := C.CString(moduleApp[1])
	defer C.free(unsafe.Pointer(appName))

	var packagesPath *C.char = nil
	if venvPath != "" {
		sitePackagesPath, err := findSitePackagesInVenv(venvPath)
		if err != nil {
			return nil, err
		}
		packagesPath = C.CString(sitePackagesPath)
		defer C.free(unsafe.Pointer(packagesPath))
	}

	var workingDirPath *C.char = nil
	if workingDir != "" {
		workingDirAbs, err := findWorkingDirectory(workingDir)
		if err != nil {
			return nil, err
		}
		workingDirPath = C.CString(workingDirAbs)
		defer C.free(unsafe.Pointer(workingDirPath))
	}

	var app *C.WsgiApp
	pythonMainThread.do(func() {
		app = C.WsgiApp_import(moduleName, appName, workingDirPath, packagesPath)
	})
	if app == nil {
		return nil, errors.New("failed to import module")
	}

	result := &Wsgi{app, wsgiPattern}
	wsgiAppCache[wsgiPattern] = result
	return result, nil
}

// Cleanup deallocates CGO resources used by Wsgi app
func (m *Wsgi) Cleanup() error {
	if m.app != nil {
		wsgiState.Lock()
		if _, ok := wsgiAppCache[m.wsgiPattern]; !ok {
			wsgiState.Unlock()
			return nil
		}
		delete(wsgiAppCache, m.wsgiPattern)
		wsgiState.Unlock()

		pythonMainThread.do(func() {
			C.WsgiApp_cleanup(m.app)
		})
	}
	return nil
}

// from golang cgi
func upperCaseAndUnderscore(r rune) rune {
	switch {
	case r >= 'a' && r <= 'z':
		return r - ('a' - 'A')
	case r == '-':
		return '_'
	case r == '=':
		return '_'
	}
	return r
}

func getHostPort(r *http.Request) (string, int) {
	ctx := r.Context()
	srvAddr := ctx.Value(http.LocalAddrContextKey).(net.Addr)
	_, port, _ := net.SplitHostPort(srvAddr.String())
	host, _, _ := net.SplitHostPort(r.Host)
	if host == "" {
		// net.SplitHostPort returns error and an empty host when port is missing
		host = r.Host
	}
	portN, _ := strconv.Atoi(port)
	return host, portN
}

// buildWsgiHeaders builds the WSGI headers from the HTTP request.
func buildWsgiHeaders(r *http.Request) *MapKeyVal {
	host, port := getHostPort(r)

	extraHeaders := map[string]string{
		"SERVER_NAME":     host,
		"SERVER_PORT":     fmt.Sprintf("%d", port),
		"SERVER_PROTOCOL": r.Proto,
		"X_FROM":          "caddy-snake",
		"REQUEST_METHOD":  r.Method,
		"SCRIPT_NAME":     "",
		"PATH_INFO":       r.URL.Path,
		"QUERY_STRING":    r.URL.RawQuery,
		"CONTENT_TYPE":    r.Header.Get("Content-type"),
		"CONTENT_LENGTH":  r.Header.Get("Content-length"),
		"wsgi.url_scheme": strings.ToLower(strings.Split(r.Proto, "/")[0]),
	}
	headersLength := len(r.Header)
	if _, ok := r.Header[textproto.CanonicalMIMEHeaderKey("Proxy")]; ok {
		headersLength -= 1
	}
	if _, ok := r.Header[textproto.CanonicalMIMEHeaderKey("Content-Type")]; ok {
		headersLength -= 1
	}
	if _, ok := r.Header[textproto.CanonicalMIMEHeaderKey("Content-Length")]; ok {
		headersLength -= 1
	}
	requestHeaders := NewMapKeyVal(headersLength + len(extraHeaders))
	for k, items := range r.Header {
		key := strings.Map(upperCaseAndUnderscore, k)
		if key == "PROXY" {
			// golang cgi issue 16405
			continue
		}
		// Content type and length already defined in extraHeaders
		if key == "CONTENT_TYPE" {
			continue
		}
		if key == "CONTENT_LENGTH" {
			continue
		}

		joinStr := ", "
		if k == "COOKIE" {
			joinStr = "; "
		}

		requestHeaders.Append("HTTP_"+key, strings.Join(items, joinStr))
	}
	for k, v := range extraHeaders {
		requestHeaders.Append(k, v)
	}
	return requestHeaders
}

// bytesAsBuffer converts a byte slice to a C char pointer and its length.
func bytesAsBuffer(b []byte) (*C.char, C.size_t) {
	// Append null-terminator for strings
	b = append(b, 0)
	buffer := (*C.char)(unsafe.Pointer(&b[0]))
	bufferLen := C.size_t(len(b) - 1) // -1 to remove null-terminator
	return buffer, bufferLen
}

// HandleRequest passes request down to Python Wsgi app and writes responses and headers.
func (m *Wsgi) HandleRequest(w http.ResponseWriter, r *http.Request) error {
	requestHeaders := buildWsgiHeaders(r)
	defer requestHeaders.Cleanup()

	body, err := io.ReadAll(r.Body)
	if err != nil {
		return err
	}
	buffer, bufferLen := bytesAsBuffer(body)

	requestID := wsgiState.Request()

	pythonMainThread.do(func() {
		C.WsgiApp_handle_request(
			m.app,
			C.int64_t(requestID),
			requestHeaders.m,
			buffer,
			bufferLen,
		)
	})

	response := wsgiState.WaitResponse(requestID)

	response.Write(w)

	return nil
}

//export wsgi_write_response
func wsgi_write_response(requestID C.int64_t, statusCode C.int, headers *C.MapKeyVal, body *C.char, bodySize C.size_t) {
	wsgiState.Response(int64(requestID), WsgiResponse{
		statusCode: statusCode,
		headers:    headers,
		body:       body,
		bodySize:   bodySize,
	})
}

// ASGI: Implementation

// Asgi stores a reference to a Python Asgi application
type Asgi struct {
	app         *C.AsgiApp
	asgiPattern string
	logger      *zap.Logger
}

var asgiAppCache map[string]*Asgi = map[string]*Asgi{}

// NewAsgi imports a Python ASGI app
func NewAsgi(asgiPattern, workingDir, venvPath string, lifespan bool, logger *zap.Logger) (*Asgi, error) {
	shard := asgiState.shardFor(0)
	shard.Lock()
	defer shard.Unlock()

	if app, ok := asgiAppCache[asgiPattern]; ok {
		return app, nil
	}

	moduleApp := strings.Split(asgiPattern, ":")
	if len(moduleApp) != 2 {
		return nil, errors.New("expected pattern $(MODULE_NAME):$(VARIABLE_NAME)")
	}
	moduleName := C.CString(moduleApp[0])
	defer C.free(unsafe.Pointer(moduleName))
	appName := C.CString(moduleApp[1])
	defer C.free(unsafe.Pointer(appName))

	var packagesPath *C.char = nil
	if venvPath != "" {
		sitePackagesPath, err := findSitePackagesInVenv(venvPath)
		if err != nil {
			return nil, err
		}
		packagesPath = C.CString(sitePackagesPath)
		defer C.free(unsafe.Pointer(packagesPath))
	}

	var workingDirPath *C.char = nil
	if workingDir != "" {
		workingDirAbs, err := findWorkingDirectory(workingDir)
		if err != nil {
			return nil, err
		}
		workingDirPath = C.CString(workingDirAbs)
		defer C.free(unsafe.Pointer(workingDirPath))
	}

	var app *C.AsgiApp
	pythonMainThread.do(func() {
		app = C.AsgiApp_import(moduleName, appName, workingDirPath, packagesPath)
	})
	if app == nil {
		return nil, errors.New("failed to import module")
	}

	var err error

	if lifespan {
		var status C.uint8_t
		pythonMainThread.do(func() {
			status = C.AsgiApp_lifespan_startup(app)
		})
		if uint8(status) == 0 {
			err = errors.New("startup failed")
		}
	}

	result := &Asgi{app, asgiPattern, logger}
	asgiAppCache[asgiPattern] = result
	return result, err
}

// Cleanup deallocates CGO resources used by Asgi app
func (m *Asgi) Cleanup() (err error) {
	if m != nil && m.app != nil {
		shard := asgiState.shardFor(0)
		shard.Lock()
		if _, ok := asgiAppCache[m.asgiPattern]; !ok {
			shard.Unlock()
			return
		}
		delete(asgiAppCache, m.asgiPattern)
		shard.Unlock()

		var status C.uint8_t
		pythonMainThread.do(func() {
			status = C.AsgiApp_lifespan_shutdown(m.app)
			if uint8(status) == 0 {
				err = errors.New("shutdown failure")
			}
			C.AsgiApp_cleanup(m.app)
		})
	}
	return
}

type WebsocketState uint8

const (
	WS_STARTING WebsocketState = iota + 2
	WS_CONNECTED
	WS_DISCONNECTED
)

// AsgiRequestHandler stores pointers to the request and the response writer
type AsgiRequestHandler struct {
	event                   *C.AsgiEvent
	w                       http.ResponseWriter
	r                       *http.Request
	completedBody           bool
	completedResponse       bool
	accumulatedResponseSize int
	done                    chan error

	operations chan AsgiOperations

	websocket      bool
	websocketState WebsocketState
	websocketConn  *websocket.Conn
}

func (h *AsgiRequestHandler) Cleanup() {
	h.completedResponse = true
	h.operations <- AsgiOperations{stop: true}
}

// AsgiOperations stores operations that should be executed in the background
type AsgiOperations struct {
	stop bool
	op   func()
}

func (h *AsgiRequestHandler) consume() {
	for {
		o := <-h.operations
		if o.op != nil {
			o.op()
		}
		if o.stop {
			if h.event != nil {
				pythonMainThread.do(func() {
					C.AsgiEvent_cleanup(h.event)
				})
			}
			close(h.operations)
			break
		}
	}
}

// NewAsgiRequestHandler initializes handler and starts queue that consumes operations
// in the background.
func NewAsgiRequestHandler(w http.ResponseWriter, r *http.Request, websocket bool) *AsgiRequestHandler {
	h := &AsgiRequestHandler{
		w:    w,
		r:    r,
		done: make(chan error, 2),

		operations: make(chan AsgiOperations, 16),

		websocket: websocket,
	}
	go h.consume()
	return h
}

const asgiShardCount = 4

type asgiShard struct {
	sync.RWMutex
	handlers map[uint64]*AsgiRequestHandler
}

type AsgiGlobalState struct {
	requestCounter uint64 // atomic
	shards         [asgiShardCount]*asgiShard
}

func newAsgiGlobalState() *AsgiGlobalState {
	ags := &AsgiGlobalState{}
	for i := 0; i < asgiShardCount; i++ {
		ags.shards[i] = &asgiShard{
			handlers: make(map[uint64]*AsgiRequestHandler),
		}
	}
	return ags
}

func (s *AsgiGlobalState) shardFor(id uint64) *asgiShard {
	return s.shards[id%asgiShardCount]
}

func (s *AsgiGlobalState) Request(h *AsgiRequestHandler) uint64 {
	id := atomic.AddUint64(&s.requestCounter, 1)
	shard := s.shardFor(id)
	shard.Lock()
	shard.handlers[id] = h
	shard.Unlock()
	return id
}

func (s *AsgiGlobalState) Cleanup(requestID uint64) {
	shard := s.shardFor(requestID)
	shard.Lock()
	delete(shard.handlers, requestID)
	shard.Unlock()
}

func (s *AsgiGlobalState) GetHandler(requestID uint64) *AsgiRequestHandler {
	shard := s.shardFor(requestID)
	shard.RLock()
	h := shard.handlers[requestID]
	shard.RUnlock()
	return h
}

func initAsgi() {
	asgiStateOnce.Do(func() {
		asgiState = newAsgiGlobalState()
	})
}

var (
	asgiState     *AsgiGlobalState
	asgiStateOnce sync.Once
)

func getRemoteHostPort(r *http.Request) (string, int) {
	host, port, _ := net.SplitHostPort(r.RemoteAddr)
	portN, _ := strconv.Atoi(port)
	return host, portN
}

func needsWebsocketUpgrade(r *http.Request) bool {
	if r.Method != "GET" {
		return false
	}

	containsConnectionUpgrade := false
	for _, v := range r.Header.Values("connection") {
		if strings.Contains(strings.ToLower(v), "upgrade") {
			containsConnectionUpgrade = true
			break
		}
	}
	if !containsConnectionUpgrade {
		return false
	}

	containsUpgradeWebsockets := false
	for _, v := range r.Header.Values("upgrade") {
		if strings.Contains(strings.ToLower(v), "websocket") {
			containsUpgradeWebsockets = true
			break
		}
	}

	return containsUpgradeWebsockets
}

func buildAsgiHeaders(r *http.Request, websocket bool) (*MapKeyVal, *MapKeyVal, error) {
	decodedPath, err := url.PathUnescape(r.URL.Path)
	if err != nil {
		return nil, nil, err
	}
	var connType, scheme string
	if websocket {
		connType = "websocket"
		scheme = "ws"
		if r.TLS != nil {
			scheme = "wss"
		}
	} else {
		connType = "http"
		scheme = "http"
		if r.TLS != nil {
			scheme = "https"
		}
	}
	scopeMap := map[string]string{
		"type":         connType,
		"http_version": fmt.Sprintf("%d.%d", r.ProtoMajor, r.ProtoMinor),
		"method":       r.Method,
		"scheme":       scheme,
		"path":         decodedPath,
		"raw_path":     r.URL.EscapedPath(),
		"query_string": r.URL.RawQuery,
		"root_path":    "",
	}
	scope := NewMapKeyVal(len(scopeMap))
	for k, v := range scopeMap {
		scope.Append(k, v)
	}

	requestHeaders := NewMapKeyVal(len(r.Header))
	for k, items := range r.Header {
		if k == "Proxy" {
			// golang cgi issue 16405
			continue
		}

		joinStr := ", "
		if k == "Cookie" {
			joinStr = "; "
		}

		requestHeaders.Append(strings.ToLower(k), strings.Join(items, joinStr))
	}

	return requestHeaders, scope, nil
}

// HandleRequest passes request down to Python ASGI app and writes responses and headers.
func (m *Asgi) HandleRequest(w http.ResponseWriter, r *http.Request) error {
	host, port := getHostPort(r)
	serverHostStr := C.CString(host)
	defer C.free(unsafe.Pointer(serverHostStr))

	clientHost, clientPort := getRemoteHostPort(r)
	clientHostStr := C.CString(clientHost)
	defer C.free(unsafe.Pointer(clientHostStr))

	websocket := needsWebsocketUpgrade(r)

	requestHeaders, scope, err := buildAsgiHeaders(r, websocket)
	if err != nil {
		return err
	}
	defer requestHeaders.Cleanup()
	defer scope.Cleanup()

	arh := NewAsgiRequestHandler(w, r, websocket)
	defer arh.Cleanup()

	requestID := asgiState.Request(arh)
	defer asgiState.Cleanup(requestID)

	var subprotocols *C.char = nil
	if websocket {
		subprotocols = C.CString(r.Header.Get("sec-websocket-protocol"))
		defer C.free(unsafe.Pointer(subprotocols))
	}

	pythonMainThread.do(func() {
		C.AsgiApp_handle_request(
			m.app,
			C.uint64_t(requestID),
			scope.m,
			requestHeaders.m,
			clientHostStr,
			C.int(clientPort),
			serverHostStr,
			C.int(port),
			subprotocols,
		)
	})

	if err := <-arh.done; err != nil {
		w.WriteHeader(500)
		m.logger.Debug(err.Error())
	}

	return nil
}

func (h *AsgiRequestHandler) SetWebsocketError(event *C.AsgiEvent, err error) {
	closeError, isClose := err.(*websocket.CloseError)
	closeCode := 1005
	if isClose {
		closeCode = closeError.Code
	}
	closeStr := fmt.Sprintf("%d", closeCode)
	bodyStr := C.CString(closeStr)
	bodyLen := C.size_t(len(closeStr))
	defer C.free(unsafe.Pointer(bodyStr))
	h.websocketState = WS_DISCONNECTED
	h.websocketConn.Close()

	pythonMainThread.do(func() {
		C.AsgiEvent_websocket_set_disconnected(event)
		C.AsgiEvent_set_websocket(event, bodyStr, bodyLen, C.uint8_t(0), C.uint8_t(0))
	})

	h.done <- fmt.Errorf("websocket closed: %d", closeCode)
}

func (h *AsgiRequestHandler) ReadWebsocketMessage(event *C.AsgiEvent) {
	mt, message, err := h.websocketConn.ReadMessage()
	if err != nil {
		h.SetWebsocketError(event, err)
		return
	}
	message = append(message, 0)
	bodyStr := (*C.char)(unsafe.Pointer(&message[0]))
	bodyLen := C.size_t(len(message) - 1)

	messageType := C.uint8_t(0)
	if mt == websocket.BinaryMessage {
		messageType = C.uint8_t(1)
	}

	pythonMainThread.do(func() {
		C.AsgiEvent_set_websocket(event, bodyStr, bodyLen, messageType, C.uint8_t(0))
	})
}

func (h *AsgiRequestHandler) DisconnectWebsocket(event *C.AsgiEvent) {
	pythonMainThread.do(func() {
		C.AsgiEvent_websocket_set_disconnected(event)
		C.AsgiEvent_set(event, nil, 0, C.uint8_t(0), C.uint8_t(0))
	})
	h.done <- errors.New("websocket closed - receive start")
}

func (h *AsgiRequestHandler) ConnectWebsocket(event *C.AsgiEvent) {
	h.websocketState = WS_STARTING
	C.AsgiEvent_websocket_set_connected(event)
	C.AsgiEvent_set(event, nil, 0, C.uint8_t(0), C.uint8_t(0))
}

func (h *AsgiRequestHandler) HandleWebsocket(event *C.AsgiEvent) C.uint8_t {
	switch h.websocketState {
	case WS_STARTING:
		panic("ASSERTION: websocket state should be WS_CONNECTED or WS_DISCONNECTED")
	case WS_CONNECTED:
		go h.ReadWebsocketMessage(event)
	case WS_DISCONNECTED:
		go h.DisconnectWebsocket(event)
	default:
		h.ConnectWebsocket(event)
	}
	return C.uint8_t(1)
}

func (h *AsgiRequestHandler) SetEvent(event *C.AsgiEvent) {
	h.event = event
}

func (h *AsgiRequestHandler) readBody(event *C.AsgiEvent, cbuf *C.char, cbufSize C.size_t) {
	var bodyStr *C.char
	var bodyLen C.size_t
	var moreBody C.uint8_t
	if !h.completedBody {
		buffer := unsafe.Slice((*byte)(unsafe.Pointer(cbuf)), cbufSize)
		n, err := h.r.Body.Read(buffer)
		if err != nil && err != io.EOF {
			h.done <- err
			return
		}
		h.completedBody = (err == io.EOF)
		bodyStr = cbuf
		bodyLen = C.size_t(n)
	}

	if h.completedBody {
		moreBody = C.uint8_t(0)
	} else {
		moreBody = C.uint8_t(1)
	}

	pythonMainThread.do(func() {
		C.AsgiEvent_set(event, bodyStr, bodyLen, moreBody, C.uint8_t(0))
	})
}

func (h *AsgiRequestHandler) ReceiveStart(event *C.AsgiEvent, cbuf *C.char, cbufSize C.size_t) C.uint8_t {
	h.operations <- AsgiOperations{op: func() {
		h.readBody(event, cbuf, cbufSize)
	}}
	return C.uint8_t(1)
}

func (h *AsgiRequestHandler) UpgradeWebsockets(headers http.Header, event *C.AsgiEvent) {
<<<<<<< HEAD
	fmt.Println("should not execute")
	wsConn, err := upgrader.Upgrade(h.w, h.r, headers)
	if err != nil {
		h.websocketState = WS_DISCONNECTED
		h.websocketConn.Close()
=======
	upgrader := websocket.Upgrader{
		HandshakeTimeout:  time.Minute,
		EnableCompression: true,
		CheckOrigin: func(r *http.Request) bool {
			return true
		},
	}
	wsConn, err := upgrader.Upgrade(h.w, h.r, headers)
	if err != nil {
		h.websocketState = WS_DISCONNECTED
>>>>>>> 52d7dec0
		C.AsgiEvent_websocket_set_disconnected(event)
		C.AsgiEvent_set(event, nil, 0, C.uint8_t(0), C.uint8_t(1))
		return
	}
	h.websocketState = WS_CONNECTED
	h.websocketConn = wsConn

	C.AsgiEvent_set(event, nil, 0, C.uint8_t(0), C.uint8_t(1))
}

func (h *AsgiRequestHandler) HandleWebsocketHeaders(statusCode C.int, headers *C.MapKeyVal, event *C.AsgiEvent) {
	wsHeaders := h.w.Header().Clone()
	if headers != nil {
		mapHeaders := NewMapKeyValFromSource(headers)
		defer mapHeaders.Cleanup()

		for i := range mapHeaders.Len() {
			headerName, headerValue := mapHeaders.Get(i)
			wsHeaders.Add(headerName, headerValue)
		}
	}
	switch h.websocketState {
	case WS_STARTING:
		h.UpgradeWebsockets(wsHeaders, event)
	case WS_DISCONNECTED:
		C.AsgiEvent_websocket_set_disconnected(event)
		C.AsgiEvent_set(event, nil, 0, C.uint8_t(0), C.uint8_t(1))
	}
}

func (h *AsgiRequestHandler) HandleHeaders(statusCode C.int, headers *C.MapKeyVal, event *C.AsgiEvent) {
	h.operations <- AsgiOperations{op: func() {
		if headers != nil {
			mapHeaders := NewMapKeyValFromSource(headers)
			defer mapHeaders.Cleanup()

			for i := 0; i < mapHeaders.Len(); i++ {
				headerName, headerValue := mapHeaders.Get(i)
				h.w.Header().Add(headerName, headerValue)
			}
		}

		h.w.WriteHeader(int(statusCode))

<<<<<<< HEAD
		h.w.(http.Flusher).Flush()

=======
>>>>>>> 52d7dec0
		pythonMainThread.do(func() {
			C.AsgiEvent_set(event, nil, 0, C.uint8_t(0), C.uint8_t(1))
		})
	}}
}

func (h *AsgiRequestHandler) SendResponse(body *C.char, bodyLen C.size_t, moreBody C.uint8_t, event *C.AsgiEvent) {
	h.operations <- AsgiOperations{op: func() {
		defer C.free(unsafe.Pointer(body))
		bodyBytes := unsafe.Slice((*byte)(unsafe.Pointer(body)), bodyLen)
		h.accumulatedResponseSize += len(bodyBytes)
		_, err := h.w.Write(bodyBytes)
		if f, ok := h.w.(http.Flusher); ok {
			f.Flush()
		}
		if err != nil {
			h.done <- err
		} else if int(moreBody) == 0 {
			h.done <- nil
		}

		pythonMainThread.do(func() {
			C.AsgiEvent_set(event, nil, 0, C.uint8_t(0), C.uint8_t(1))
		})
	}}
}

func (h *AsgiRequestHandler) SendResponseWebsocket(body *C.char, bodyLen C.size_t, messageType C.uint8_t, event *C.AsgiEvent) {
	h.operations <- AsgiOperations{op: func() {
		defer C.free(unsafe.Pointer(body))
		var bodyBytes []byte
		var wsMessageType int
		if messageType == C.uint8_t(0) {
			wsMessageType = websocket.TextMessage
			bodyBytes = []byte(C.GoString(body))
		} else {
			wsMessageType = websocket.BinaryMessage
			bodyBytes = C.GoBytes(unsafe.Pointer(body), C.int(bodyLen))
		}
		err := h.websocketConn.WriteMessage(wsMessageType, bodyBytes)
		if err != nil {
			h.websocketState = WS_DISCONNECTED
			h.websocketConn.Close()
			pythonMainThread.do(func() {
				C.AsgiEvent_websocket_set_disconnected(event)
				C.AsgiEvent_set(event, nil, 0, C.uint8_t(0), C.uint8_t(1))
			})
			return
		}

		pythonMainThread.do(func() {
			C.AsgiEvent_set(event, nil, 0, C.uint8_t(0), C.uint8_t(1))
		})
	}}
}

func (h *AsgiRequestHandler) CancelRequest() {
	h.done <- errors.New("request cancelled")
}

func (h *AsgiRequestHandler) CancelWebsocket(reason *C.char, code C.int) {
	var reasonText string
	if reason != nil {
		defer C.free(unsafe.Pointer(reason))
		reasonText = C.GoString(reason)
	}
	closeCode := int(code)
	if h.websocketState == WS_STARTING {
		h.w.WriteHeader(403)
		h.done <- fmt.Errorf("websocket closed: %d '%s'", closeCode, reasonText)
	} else if h.websocketState == WS_CONNECTED {
		h.websocketState = WS_DISCONNECTED
		closeMessage := websocket.FormatCloseMessage(closeCode, reasonText)
		go func() {
			if h.websocketConn != nil {
				h.websocketConn.WriteControl(websocket.CloseMessage, closeMessage, time.Now().Add(5*time.Second))
				h.websocketConn.Close()
				h.done <- fmt.Errorf("websocket closed: %d '%s'", closeCode, reasonText)
			}
		}()
	}
}

//export asgi_receive_start
func asgi_receive_start(requestID C.uint64_t, event *C.AsgiEvent, cbuf *C.char, cbufSize C.size_t) C.uint8_t {
	h := asgiState.GetHandler(uint64(requestID))
	if h == nil || h.completedResponse {
		return C.uint8_t(0)
	}
	h.SetEvent(event)

	if h.websocket {
		return h.HandleWebsocket(event)
	}

	return h.ReceiveStart(event, cbuf, cbufSize)
}

//export asgi_set_headers
func asgi_set_headers(requestID C.uint64_t, statusCode C.int, headers *C.MapKeyVal, event *C.AsgiEvent) {
	h := asgiState.GetHandler(uint64(requestID))
	h.SetEvent(event)

	if h.websocket {
		h.HandleWebsocketHeaders(statusCode, headers, event)
		return
	}

	h.HandleHeaders(statusCode, headers, event)
}

//export asgi_send_response
func asgi_send_response(requestID C.uint64_t, body *C.char, bodyLen C.size_t, moreBody C.uint8_t, event *C.AsgiEvent) {
	h := asgiState.GetHandler(uint64(requestID))
	h.SetEvent(event)

	h.SendResponse(body, bodyLen, moreBody, event)
}

//export asgi_send_response_websocket
func asgi_send_response_websocket(requestID C.uint64_t, body *C.char, bodyLen C.size_t, messageType C.uint8_t, event *C.AsgiEvent) {
	h := asgiState.GetHandler(uint64(requestID))
	h.SetEvent(event)

	h.SendResponseWebsocket(body, bodyLen, messageType, event)
}

//export asgi_cancel_request
func asgi_cancel_request(requestID C.uint64_t) {
	h := asgiState.GetHandler(uint64(requestID))
	if h != nil {
		h.CancelRequest()
	}
}

//export asgi_cancel_request_websocket
func asgi_cancel_request_websocket(requestID C.uint64_t, reason *C.char, code C.int) {
	h := asgiState.GetHandler(uint64(requestID))
	if h != nil {
		h.CancelWebsocket(reason, code)
	}
}<|MERGE_RESOLUTION|>--- conflicted
+++ resolved
@@ -17,10 +17,6 @@
 	"path/filepath"
 	"reflect"
 	"regexp"
-<<<<<<< HEAD
-	"runtime/pprof"
-=======
->>>>>>> 52d7dec0
 	"strconv"
 	"strings"
 	"sync"
@@ -341,15 +337,6 @@
 }
 
 func init() {
-<<<<<<< HEAD
-	cpu_profile, _ := os.Create("cpu_profile.pprof")
-	pprof.StartCPUProfile(cpu_profile)
-	go func() {
-		time.Sleep(time.Minute)
-		pprof.StopCPUProfile()
-	}()
-=======
->>>>>>> 52d7dec0
 	initPythonMainThread()
 	caddy.RegisterModule(CaddySnake{})
 	httpcaddyfile.RegisterHandlerDirective("python", parsePythonDirective)
@@ -1107,13 +1094,6 @@
 }
 
 func (h *AsgiRequestHandler) UpgradeWebsockets(headers http.Header, event *C.AsgiEvent) {
-<<<<<<< HEAD
-	fmt.Println("should not execute")
-	wsConn, err := upgrader.Upgrade(h.w, h.r, headers)
-	if err != nil {
-		h.websocketState = WS_DISCONNECTED
-		h.websocketConn.Close()
-=======
 	upgrader := websocket.Upgrader{
 		HandshakeTimeout:  time.Minute,
 		EnableCompression: true,
@@ -1124,7 +1104,7 @@
 	wsConn, err := upgrader.Upgrade(h.w, h.r, headers)
 	if err != nil {
 		h.websocketState = WS_DISCONNECTED
->>>>>>> 52d7dec0
+		h.websocketConn.Close()
 		C.AsgiEvent_websocket_set_disconnected(event)
 		C.AsgiEvent_set(event, nil, 0, C.uint8_t(0), C.uint8_t(1))
 		return
@@ -1169,11 +1149,8 @@
 
 		h.w.WriteHeader(int(statusCode))
 
-<<<<<<< HEAD
 		h.w.(http.Flusher).Flush()
 
-=======
->>>>>>> 52d7dec0
 		pythonMainThread.do(func() {
 			C.AsgiEvent_set(event, nil, 0, C.uint8_t(0), C.uint8_t(1))
 		})
